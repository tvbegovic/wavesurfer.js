/*global module:false*/
module.exports = function(grunt) {

  var path = require('path');

  // Project configuration.
  grunt.initConfig({
    // Metadata.
    pkg: grunt.file.readJSON('package.json'),
    banner: '/*! <%= pkg.title || pkg.name %> <%= pkg.version %>\n' +
      '<%= pkg.homepage ? "* " + pkg.homepage + "\\n" : "" %>' +
      '* @license <%= pkg.license %> */',
    // Task configuration.
    concat: {
      options: {
        stripBanners: true
      },
      dist: {
        src: [
          'src/wavesurfer.js',
          'src/util.js',
          'src/webaudio.js',
          'src/mediaelement.js',
          'src/drawer.js',
          'src/drawer.*.js'
        ],
        dest: 'dist/wavesurfer.min.js'
      }
    },
    commonjs: {
      modules: {
        banner: '<%= banner %>',
        cwd: 'dist',
        src: ['*.min.js'],
        dest: 'dist/wavesurfer.cjs.js'
      }
    },
    amd: {
      modules: {
        banner: '<%= banner %>',
        cwd: 'dist',
        src: ['*.min.js'],
        dest: 'dist/wavesurfer.amd.js'
      }
    },
    uglify: {
      options: {
        banner: '<%= banner %>'
      },
      dist: {
        options: {
          sourceMap: 'dist/wavesurfer.min.js.map',
          sourceMapRoot: '/'
        },
        src: '<%= concat.dist.src %>',
        dest: '<%= concat.dist.dest %>'
      },
      plugins: {
        files: grunt.file.expandMapping(['plugin/*.js'], 'dist/', {
          rename: function(destBase, destPath) {
            var newPath = destBase + destPath.replace('.js', '.min.js');
            return newPath;
          },
        })
      }
    },
    jshint: {
      options: {
        curly: true,
        eqeqeq: false,
        eqnull: true,
        quotmark: "single",
        browser: true,
        // Missing "use strict" statement.
        strict: false,
        globals: {
          WaveSurfer: true
        },
      },
      ignore_warning: {
        options: {
          '-W004': true,
          // Expected an assignment or function call and instead saw an expression
          '-W030': true,
          // {a} used out of scope
          '-W038': true,
          // Use '!==' to compare with ''
          '-W041': true,
          '-W056': true,
          // Missing '()' invoking a constructor.
          '-W058': true,
          '-W079': true,
          // Use the function form of 'use strict'
          '-W097': true,
        },
        src: ['<%= concat.dist.src %>', 'plugin/*.js']
      },
    },
    jasmine: {
      core: {
        src: '<%= concat.dist.src %>',
        options: {
          specs: 'spec/*Spec.js',
          helpers: 'spec/helpers/*Helper.js',
          vendor: [
            'node_modules/jasmine-expect/dist/jasmine-matchers.js'
          ]
        }
      },
      coverage: {
        src: '<%= concat.dist.src %>',
        options: {
          specs: ['spec/*Spec.js'],
          helpers: 'spec/helpers/*Helper.js',
          vendor: [
            'node_modules/jasmine-expect/dist/jasmine-matchers.js'
          ],
          template: require('grunt-template-jasmine-istanbul'),
          templateOptions: {
            coverage: 'bin/coverage/coverage.json',
            report: 'bin/coverage'
          }
        }
      }
    }
  });

  // ==========================================================================
  // TASKS
  // ==========================================================================

  grunt.registerMultiTask('commonjs', 'Wrap .js files for commonjs.', function () {
    this.files.forEach(function(file) {
      return file.src.map(function(filepath) {
        var original = grunt.file.read(path.join(file.cwd, filepath));
        return grunt.file.write(file.dest, file.banner + '\n' +
          original + '\nmodule.exports = WaveSurfer;');
      });
    });
  });

  grunt.registerMultiTask('amd', 'Wrap .js files for AMD.', function () {
    this.files.forEach(function(file) {
      return file.src.map(function(filepath) {
        var definePath = (filepath.replace(/\.\w+$/, '')),
        original = grunt.file.read(path.join(file.cwd, filepath));
        return grunt.file.write(file.dest, file.banner + 
          '\ndefine(function () {\n' + original + '\nreturn WaveSurfer;\n});');
      });
    });
  });

  // These plugins provide necessary tasks.
  grunt.loadNpmTasks('grunt-contrib-concat');
  grunt.loadNpmTasks('grunt-contrib-uglify');
  grunt.loadNpmTasks('grunt-contrib-jshint');
  grunt.loadNpmTasks('grunt-contrib-jasmine');

  // Default task.
<<<<<<< HEAD
  grunt.registerTask('test', ['jasmine:core']);
  grunt.registerTask('coverage', ['jasmine:coverage']);
  grunt.registerTask('default', ['jshint', 'test', 'coverage', 'concat', 'commonjs',
                                 'amd', 'uglify']);
=======
  grunt.registerTask('default', ['jshint', 'concat', 'commonjs', 'amd', 'uglify']);

  // Dev
  grunt.registerTask('dev', ['concat', 'uglify']);

>>>>>>> df639b14
};<|MERGE_RESOLUTION|>--- conflicted
+++ resolved
@@ -157,16 +157,11 @@
   grunt.loadNpmTasks('grunt-contrib-jasmine');
 
   // Default task.
-<<<<<<< HEAD
-  grunt.registerTask('test', ['jasmine:core']);
-  grunt.registerTask('coverage', ['jasmine:coverage']);
   grunt.registerTask('default', ['jshint', 'test', 'coverage', 'concat', 'commonjs',
                                  'amd', 'uglify']);
-=======
-  grunt.registerTask('default', ['jshint', 'concat', 'commonjs', 'amd', 'uglify']);
 
   // Dev
   grunt.registerTask('dev', ['concat', 'uglify']);
-
->>>>>>> df639b14
+  grunt.registerTask('test', ['jasmine:core']);
+  grunt.registerTask('coverage', ['jasmine:coverage']);
 };